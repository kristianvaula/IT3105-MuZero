import torch.nn as nn
import torch
from typing import List

from src.storage.episode_buffer import EpisodeBuffer, EpisodeStep


class NeuralNetManager:
    def __init__(
        self,
        representation: nn.Module,
        dynamics: nn.Module,
        prediction: nn.Module,
        learning_rate=0.01,
    ):
        self.representation = representation
        self.dynamics = dynamics
        self.prediction = prediction
        self.learning_rate = learning_rate
        self.training_steps = 0

    def NNr(self):
        # TODO implement method with in/out
        pass

    def NNd(self):
        # TODO implement method with in/out
        pass

    def NNp(self, state):
        return self.prediction(state)

    def __lr_decay(self, decay_rate=0.95):
        return self.learning_rate * decay_rate**self.training_steps

    def translate_and_evaluate(self, game_state):
        # Translate game state to hidden state
        hidden_state = self.representation(game_state)

        # Evaluate hidden state
        policy, value = self.prediction(hidden_state)

        # Only translate, so reward is 0 (tensor)
        reward = torch.tensor(0, dtype=torch.float32)

        policy_p = policy[0]

        return hidden_state, value, reward, [p for p in policy_p], policy

    def transition_and_evaluate(self, hidden_state, action):
        # Transition hidden state with action
        next_hidden_state, reward = self.dynamics(hidden_state, action)

        # Evaluate hidden state
        policy, value = self.prediction(next_hidden_state)

        policy_p = policy[0]

        return next_hidden_state, value, reward, [p for p in policy_p], policy
<<<<<<< HEAD

    def get_weights(self) -> List[List[torch.Tensor]]:
        networks = [self.representation, self.dynamics, self.prediction]
        return [net.get_parameters() for net in networks]

    def bptt(self, buffer: EpisodeBuffer, q: int, K: int = 5) -> torch.Tensor:
        batch = buffer.sample_state(q, K)

        lr = self.__lr_decay()
        optimizer = torch.optim.Adam(self.get_weights(), lr=lr, weight_decay=1e-4)

        loss = self.__update_weights(batch, optimizer, q)

=======
         
    def get_weights(self) -> List[List[torch.Tensor]]:
        networks = [self.representation, self.dynamics, self.prediction]
        return [net.get_parameters() for net in networks]
    
    def bptt(self, buffer: EpisodeBuffer, q: int, K: int=5) -> torch.Tensor:
        batch = buffer.sample_state(q, K)
        
        lr = self.__lr_decay()
        optimizer = torch.optim.Adam(self.get_weights(), lr=lr, weight_decay=1e-4)
        
        loss = self.__update_weights(batch, optimizer, q)
        
>>>>>>> fc896a4f
        self.training_steps += 1

        return loss
<<<<<<< HEAD

    def __update_weights(
        self, batch: list[EpisodeStep], optimizer: torch.optim.Optimizer, q: int
    ) -> torch.Tensor:
        # Assume network is an instance of your MuZero network with proper submodules.
        # optimizer is a PyTorch optimizer, e.g., torch.optim.SGD or Adam.
        # optimizer.zero_grad()  # Clear gradients

        # Translate to hidden state
        state_seq = [step.state for step in batch[0:q]]
        prev_action_seq = [step.action for step in batch[0:q]]

        action_seq = [step.action for step in batch[q + 1 :]]
        policy_seq = [step.policy for step in batch[q + 1 :]]
        reward_seq = [step.reward for step in batch[q + 1 :]]
        value_seq = [step.value for step in batch[q + 1 :]]

        optimizer.zero_grad()
        loss = torch.tensor(0, dtype=torch.float32)
        targets = [
            (state.value, state.reward, state.policy)
            for state in zip(value_seq, reward_seq, policy_seq)
        ]

        # --- Initial Inference Step ---
        # Forward pass for the initial observation.
        representation_input = torch.stack([state_seq, prev_action_seq], dim=1)
        hidden_state, value, reward, _, policy_t = self.translate_and_evaluate(
            representation_input
        )
        predictions = [(1.0, value, reward, policy_t)]

        for action in action_seq:
            hidden_state, value, reward, _, policy_t = self.transition_and_evaluate(
                hidden_state, action
            )
=======
        
    def __update_weights(self, batch: list[EpisodeStep], optimizer: torch.optim.Optimizer, q: int) -> torch.Tensor:
        # Assume network is an instance of your MuZero network with proper submodules.
        # optimizer is a PyTorch optimizer, e.g., torch.optim.SGD or Adam.
            # optimizer.zero_grad()  # Clear gradients
        
        # Translate to hidden state
        state_seq       =  [step.state  for step in batch[0:q] ]
        prev_action_seq =  [step.action for step in batch[0:q] ]
        
        action_seq      =  [step.action for step in batch[q+1:]]
        policy_seq      =  [step.policy for step in batch[q+1:]]
        reward_seq      =  [step.reward for step in batch[q+1:]]
        value_seq       =  [step.value  for step in batch[q+1:]]
               
        optimizer.zero_grad()
        loss = torch.tensor(0, dtype=torch.float32)
        targets = [(state.value, state.reward, state.policy) for state in zip(value_seq, reward_seq, policy_seq)]
        
        # --- Initial Inference Step ---
        # Forward pass for the initial observation.
        representation_input = torch.stack([state_seq, prev_action_seq], dim=1)
        hidden_state, value, reward, _, policy_t = self.translate_and_evaluate(representation_input)
        predictions = [(1.0, value, reward, policy_t)]
    
        for action in action_seq:
            hidden_state, value, reward, _, policy_t = self.transition_and_evaluate(hidden_state, action)
>>>>>>> fc896a4f
            predictions.append((1.0 / len(action_seq), value, reward, policy_t))

            hidden_state = self.__scale_gradient(hidden_state, 0.5)

        for k, (prediction, target) in enumerate(zip(predictions, targets)):
<<<<<<< HEAD
=======
    
>>>>>>> fc896a4f
            gradient_scale, value, reward, policy_t = prediction
            target_value, target_reward, target_policy = target

            l_v = self.__loss_fn(value, [target_value])
<<<<<<< HEAD

            l_r = 0
            l_p = 0

            if k > 0:
                l_r = self.__loss_fn(reward, [target_reward]).to(torch.float32)
                l_p = self.__policy_loss_fn([target_policy], policy_t)

            l_loss = l_r + l_v + l_p

            loss += self.__scale_gradient(l_loss, gradient_scale)

        loss /= len(predictions)

=======
        
            l_r = 0
            l_p = 0
            
            if k > 0:
                l_r = self.__loss_fn(reward, [target_reward]).to(torch.float32)
                l_p = self.__policy_loss_fn([target_policy], policy_t)
            
            l_loss =  l_r + l_v + l_p       
        
            loss += self.__scale_gradient(l_loss, gradient_scale)
        
        loss /= len(predictions)     
           
>>>>>>> fc896a4f
        loss.backward()
        optimizer.step()

        return loss
<<<<<<< HEAD

=======
    
>>>>>>> fc896a4f
    def __scale_gradient(self, tensor: torch.Tensor, scale: float) -> torch.Tensor:
        # Scales the gradient for the backward pass.
        return tensor * scale + tensor.detach() * (1 - scale)

<<<<<<< HEAD
    def __loss_fn(
        self, value: torch.Tensor, target_value: torch.Tensor
    ) -> torch.Tensor:
        loss_fn = torch.nn.MSELoss()
        return loss_fn(value, target_value)

    def __policy_loss_fn(
        self, policy_logits: torch.Tensor, target_policy: torch.Tensor
    ) -> torch.Tensor:
=======
    def __loss_fn(self, value: torch.Tensor, target_value: torch.Tensor) -> torch.Tensor:
        loss_fn = torch.nn.MSELoss()
        return loss_fn(value, target_value)

    def __policy_loss_fn(self, policy_logits: torch.Tensor, target_policy: torch.Tensor) -> torch.Tensor:
>>>>>>> fc896a4f
        loss_fn = torch.nn.CrossEntropyLoss()
        return loss_fn(policy_logits, target_policy)<|MERGE_RESOLUTION|>--- conflicted
+++ resolved
@@ -57,7 +57,6 @@
         policy_p = policy[0]
 
         return next_hidden_state, value, reward, [p for p in policy_p], policy
-<<<<<<< HEAD
 
     def get_weights(self) -> List[List[torch.Tensor]]:
         networks = [self.representation, self.dynamics, self.prediction]
@@ -71,25 +70,9 @@
 
         loss = self.__update_weights(batch, optimizer, q)
 
-=======
-         
-    def get_weights(self) -> List[List[torch.Tensor]]:
-        networks = [self.representation, self.dynamics, self.prediction]
-        return [net.get_parameters() for net in networks]
-    
-    def bptt(self, buffer: EpisodeBuffer, q: int, K: int=5) -> torch.Tensor:
-        batch = buffer.sample_state(q, K)
-        
-        lr = self.__lr_decay()
-        optimizer = torch.optim.Adam(self.get_weights(), lr=lr, weight_decay=1e-4)
-        
-        loss = self.__update_weights(batch, optimizer, q)
-        
->>>>>>> fc896a4f
         self.training_steps += 1
 
         return loss
-<<<<<<< HEAD
 
     def __update_weights(
         self, batch: list[EpisodeStep], optimizer: torch.optim.Optimizer, q: int
@@ -126,49 +109,16 @@
             hidden_state, value, reward, _, policy_t = self.transition_and_evaluate(
                 hidden_state, action
             )
-=======
-        
-    def __update_weights(self, batch: list[EpisodeStep], optimizer: torch.optim.Optimizer, q: int) -> torch.Tensor:
-        # Assume network is an instance of your MuZero network with proper submodules.
-        # optimizer is a PyTorch optimizer, e.g., torch.optim.SGD or Adam.
-            # optimizer.zero_grad()  # Clear gradients
-        
-        # Translate to hidden state
-        state_seq       =  [step.state  for step in batch[0:q] ]
-        prev_action_seq =  [step.action for step in batch[0:q] ]
-        
-        action_seq      =  [step.action for step in batch[q+1:]]
-        policy_seq      =  [step.policy for step in batch[q+1:]]
-        reward_seq      =  [step.reward for step in batch[q+1:]]
-        value_seq       =  [step.value  for step in batch[q+1:]]
-               
-        optimizer.zero_grad()
-        loss = torch.tensor(0, dtype=torch.float32)
-        targets = [(state.value, state.reward, state.policy) for state in zip(value_seq, reward_seq, policy_seq)]
-        
-        # --- Initial Inference Step ---
-        # Forward pass for the initial observation.
-        representation_input = torch.stack([state_seq, prev_action_seq], dim=1)
-        hidden_state, value, reward, _, policy_t = self.translate_and_evaluate(representation_input)
-        predictions = [(1.0, value, reward, policy_t)]
-    
-        for action in action_seq:
-            hidden_state, value, reward, _, policy_t = self.transition_and_evaluate(hidden_state, action)
->>>>>>> fc896a4f
             predictions.append((1.0 / len(action_seq), value, reward, policy_t))
 
             hidden_state = self.__scale_gradient(hidden_state, 0.5)
+            hidden_state = self.__scale_gradient(hidden_state, 0.5)
 
         for k, (prediction, target) in enumerate(zip(predictions, targets)):
-<<<<<<< HEAD
-=======
-    
->>>>>>> fc896a4f
             gradient_scale, value, reward, policy_t = prediction
             target_value, target_reward, target_policy = target
 
             l_v = self.__loss_fn(value, [target_value])
-<<<<<<< HEAD
 
             l_r = 0
             l_p = 0
@@ -183,36 +133,15 @@
 
         loss /= len(predictions)
 
-=======
-        
-            l_r = 0
-            l_p = 0
-            
-            if k > 0:
-                l_r = self.__loss_fn(reward, [target_reward]).to(torch.float32)
-                l_p = self.__policy_loss_fn([target_policy], policy_t)
-            
-            l_loss =  l_r + l_v + l_p       
-        
-            loss += self.__scale_gradient(l_loss, gradient_scale)
-        
-        loss /= len(predictions)     
-           
->>>>>>> fc896a4f
         loss.backward()
         optimizer.step()
 
         return loss
-<<<<<<< HEAD
 
-=======
-    
->>>>>>> fc896a4f
     def __scale_gradient(self, tensor: torch.Tensor, scale: float) -> torch.Tensor:
         # Scales the gradient for the backward pass.
         return tensor * scale + tensor.detach() * (1 - scale)
 
-<<<<<<< HEAD
     def __loss_fn(
         self, value: torch.Tensor, target_value: torch.Tensor
     ) -> torch.Tensor:
@@ -222,12 +151,5 @@
     def __policy_loss_fn(
         self, policy_logits: torch.Tensor, target_policy: torch.Tensor
     ) -> torch.Tensor:
-=======
-    def __loss_fn(self, value: torch.Tensor, target_value: torch.Tensor) -> torch.Tensor:
-        loss_fn = torch.nn.MSELoss()
-        return loss_fn(value, target_value)
-
-    def __policy_loss_fn(self, policy_logits: torch.Tensor, target_policy: torch.Tensor) -> torch.Tensor:
->>>>>>> fc896a4f
         loss_fn = torch.nn.CrossEntropyLoss()
         return loss_fn(policy_logits, target_policy)